--- conflicted
+++ resolved
@@ -451,15 +451,13 @@
 		// https://golang.org/doc/go1.6#http2
 		transport.TLSNextProto = map[string](func(string, *tls.Conn) http.RoundTripper){}
 	}
-<<<<<<< HEAD
-=======
 
 	metricsBufferSem := make(chan *bytes.Buffer, maxRequests)
 	for i := uint(0); i < maxRequests; i++ {
 		metricsBufferSem <- &bytes.Buffer{}
 	}
->>>>>>> f7183495
-	eventsBufferSem := make(chan *bytes.Buffer, maxConcurrentEvents)
+
+  eventsBufferSem := make(chan *bytes.Buffer, maxConcurrentEvents)
 	for i := uint(0); i < maxConcurrentEvents; i++ {
 		eventsBufferSem <- &bytes.Buffer{}
 	}
